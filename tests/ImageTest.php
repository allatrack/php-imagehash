<?php

use Jenssegers\ImageHash\ImageHash;
use Jenssegers\ImageHash\Implementation;
use Jenssegers\ImageHash\Implementations\AverageHash;
use Jenssegers\ImageHash\Implementations\DifferenceHash;
use Jenssegers\ImageHash\Implementations\PerceptualHash;

<<<<<<< HEAD
class ImageTest extends PHPUnit_Framework_TestCase {

    /** @var Implementation[] */
    private $hashers;

    private $precision = 10;
=======
class ImageTest extends PHPUnit_Framework_TestCase
{
    protected $precision = 10;
>>>>>>> 20d1ee5d

    public static function setUpBeforeClass()
    {
        if (extension_loaded('gmp')) {
            echo "INFO: gmp extension loaded \n";
        } else {
            echo "INFO: gmp extension not loaded \n";
        }
    }

    public function setUp()
    {
        $this->hashers = [
            new AverageHash,
            new DifferenceHash,
            new PerceptualHash,
        ];
    }

    public function testEqualHashes()
    {
        foreach ($this->hashers as $hasher) {
            $score = 0;
            $imageHash = new ImageHash($hasher);
            $images = glob('tests/images/forest/*');

            $hashes = [];
            foreach ($images as $image) {
                $hashes[$image] = $hash = $imageHash->hash($image);

                echo "[" . get_class($hasher) . "] $image = $hash \n";
            }

<<<<<<< HEAD
            foreach ($hashes as $image => $hash)
            {
                foreach ($hashes as $target => $compare)
                {
                    if ($target === $image) continue;
=======
            foreach ($hashes as $image => $hash) {
                foreach ($hashes as $target => $compare) {
                    if ($target == $image) {
                        continue;
                    }
>>>>>>> 20d1ee5d

                    $distance = $imageHash->distance($hash, $compare);
                    $this->assertLessThan($this->precision, $distance, "[" . get_class($hasher) . "] $image ($hash) ^ $target ($compare)");
                    $score += $distance;

                    echo "[" . get_class($hasher) . "] $image ^ $target = $distance \n";
                }
            }

            echo  "[" . get_class($hasher) . "] Total score: $score \n";
        }
    }

    public function testDifferentHashes()
    {
        foreach ($this->hashers as $hasher) {
            $score = 0;
            $imageHash = new ImageHash($hasher);
            $images = glob('tests/images/office/*');

            $hashes = [];
            foreach ($images as $image) {
                $hashes[$image] = $hash = $imageHash->hash($image);

                echo "[" . get_class($hasher) . "] $image = $hash \n";
            }

<<<<<<< HEAD
            foreach ($hashes as $image => $hash)
            {
                foreach ($hashes as $target => $compare)
                {
                    if ($target === $image) continue;
=======
            foreach ($hashes as $image => $hash) {
                foreach ($hashes as $target => $compare) {
                    if ($target == $image) {
                        continue;
                    }
>>>>>>> 20d1ee5d

                    $distance = $imageHash->distance($hash, $compare);
                    $this->assertGreaterThan($this->precision, $distance, "[" . get_class($hasher) . "] $image ($hash) ^ $target ($compare)");
                    $score += $distance;

                    echo "[" . get_class($hasher) . "] $image ^ $target = $distance \n";
                }
            }

            echo  "[" . get_class($hasher) . "] Total score: $score \n";
        }
    }

    public function testCompareEqual()
    {
        foreach ($this->hashers as $hasher) {
            $imageHash = new ImageHash($hasher);
            $images = glob('tests/images/forest/*');

<<<<<<< HEAD
            foreach ($images as $image)
            {
                foreach ($images as $target)
                {
                    if ($target === $image) continue;
=======
            foreach ($images as $image) {
                foreach ($images as $target) {
                    if ($target == $image) {
                        continue;
                    }
>>>>>>> 20d1ee5d

                    $distance = $imageHash->compare($image, $target);
                    $this->assertLessThan($this->precision, $distance, "[" . get_class($hasher) . "] $image <=> $target");
                }
            }
        }
    }

    public function testCompareDifferent()
    {
        foreach ($this->hashers as $hasher) {
            $imageHash = new ImageHash($hasher);
            $images = glob('tests/images/office/*');

<<<<<<< HEAD
            foreach ($images as $image)
            {
                foreach ($images as $target)
                {
                    if ($target === $image) continue;
=======
            foreach ($images as $image) {
                foreach ($images as $target) {
                    if ($target == $image) {
                        continue;
                    }
>>>>>>> 20d1ee5d

                    $distance = $imageHash->compare($image, $target);
                    $this->assertGreaterThan($this->precision, $distance, "[" . get_class($hasher) . "] $image <=> $target");
                }
            }
        }
    }

    public function testHexadecimalMode()
    {
        $imageHash = new ImageHash(new DifferenceHash(), ImageHash::HEXADECIMAL);
        $images = glob('tests/images/office/*');

        $hash = $imageHash->hash($images[0]);
        $this->assertTrue(ctype_xdigit($hash), $hash);
        $this->assertEquals(0, $imageHash->distance($hash, $hash));
    }

    public function testDecimalMode()
    {
        $imageHash = new ImageHash(new DifferenceHash(), ImageHash::DECIMAL);
        $images = glob('tests/images/office/*');

        $hash = $imageHash->hash($images[0]);
        $this->assertTrue(is_int($hash), $hash);
        $this->assertEquals(0, $imageHash->distance($hash, $hash));
    }

    // public function testThrowsUnexceptedValueException()
    // {
    //     $this->setExpectedException('UnexpectedValueException');

    //     $imageHash = new ImageHash;
    //     $imageHash->distance("a", "b");
    // }
}<|MERGE_RESOLUTION|>--- conflicted
+++ resolved
@@ -6,18 +6,12 @@
 use Jenssegers\ImageHash\Implementations\DifferenceHash;
 use Jenssegers\ImageHash\Implementations\PerceptualHash;
 
-<<<<<<< HEAD
-class ImageTest extends PHPUnit_Framework_TestCase {
-
+class ImageTest extends PHPUnit_Framework_TestCase
+{
     /** @var Implementation[] */
     private $hashers;
 
     private $precision = 10;
-=======
-class ImageTest extends PHPUnit_Framework_TestCase
-{
-    protected $precision = 10;
->>>>>>> 20d1ee5d
 
     public static function setUpBeforeClass()
     {
@@ -51,19 +45,11 @@
                 echo "[" . get_class($hasher) . "] $image = $hash \n";
             }
 
-<<<<<<< HEAD
-            foreach ($hashes as $image => $hash)
-            {
-                foreach ($hashes as $target => $compare)
-                {
-                    if ($target === $image) continue;
-=======
             foreach ($hashes as $image => $hash) {
                 foreach ($hashes as $target => $compare) {
-                    if ($target == $image) {
+                    if ($target === $image) {
                         continue;
                     }
->>>>>>> 20d1ee5d
 
                     $distance = $imageHash->distance($hash, $compare);
                     $this->assertLessThan($this->precision, $distance, "[" . get_class($hasher) . "] $image ($hash) ^ $target ($compare)");
@@ -91,19 +77,11 @@
                 echo "[" . get_class($hasher) . "] $image = $hash \n";
             }
 
-<<<<<<< HEAD
-            foreach ($hashes as $image => $hash)
-            {
-                foreach ($hashes as $target => $compare)
-                {
-                    if ($target === $image) continue;
-=======
             foreach ($hashes as $image => $hash) {
                 foreach ($hashes as $target => $compare) {
-                    if ($target == $image) {
+                    if ($target === $image) {
                         continue;
                     }
->>>>>>> 20d1ee5d
 
                     $distance = $imageHash->distance($hash, $compare);
                     $this->assertGreaterThan($this->precision, $distance, "[" . get_class($hasher) . "] $image ($hash) ^ $target ($compare)");
@@ -123,19 +101,11 @@
             $imageHash = new ImageHash($hasher);
             $images = glob('tests/images/forest/*');
 
-<<<<<<< HEAD
-            foreach ($images as $image)
-            {
-                foreach ($images as $target)
-                {
-                    if ($target === $image) continue;
-=======
             foreach ($images as $image) {
                 foreach ($images as $target) {
-                    if ($target == $image) {
+                    if ($target === $image) {
                         continue;
                     }
->>>>>>> 20d1ee5d
 
                     $distance = $imageHash->compare($image, $target);
                     $this->assertLessThan($this->precision, $distance, "[" . get_class($hasher) . "] $image <=> $target");
@@ -150,19 +120,11 @@
             $imageHash = new ImageHash($hasher);
             $images = glob('tests/images/office/*');
 
-<<<<<<< HEAD
-            foreach ($images as $image)
-            {
-                foreach ($images as $target)
-                {
-                    if ($target === $image) continue;
-=======
             foreach ($images as $image) {
                 foreach ($images as $target) {
-                    if ($target == $image) {
+                    if ($target === $image) {
                         continue;
                     }
->>>>>>> 20d1ee5d
 
                     $distance = $imageHash->compare($image, $target);
                     $this->assertGreaterThan($this->precision, $distance, "[" . get_class($hasher) . "] $image <=> $target");
