<?php namespace Jenssegers\ImageHash;

use Exception;
use Jenssegers\ImageHash\Implementations\DifferenceHash;

class ImageHash
{
    /**
     * Return hashes as hexacedimals.
     */
    const HEXADECIMAL = 'hex';

    /**
     * Return hashes as decimals.
     */
    const DECIMAL = 'dec';

    /**
     * The hashing implementation.
     *
     * @var Implementation
     */
    protected $implementation;

    /**
     * Constructor.
     *
     * @param Implementation $implementation
     * @param string $mode
     */
    public function __construct(Implementation $implementation = null, $mode = self::HEXADECIMAL)
    {
        $this->implementation = $implementation ?: new DifferenceHash;

        $this->mode = $mode;
    }

    /**
     * Calculate a perceptual hash of an image file.
     *
<<<<<<< HEAD
     * @param  mixed   $resource GD2 resource or filename
     * @return string
=======
     * @param  mixed   $resource
     * @return int
>>>>>>> 20d1ee5d
     */
    public function hash($resource)
    {
        $destroy = false;

        if (! is_resource($resource)) {
            $resource = $this->loadImageResource($resource);
            $destroy = true;
        }

        $hash = $this->implementation->hash($resource);

<<<<<<< HEAD
        if ($destroy)
        {
            $this->destroyResource($resource);
        }

        return $this->formatHash($hash);
    }

    /**
     * Calculate a perceptual hash of an image string.
     *
     * @param  mixed $data Image data
     * @return string
     */
    public function hashString($data)
    {
        $resource = $this->createResource($data);

        $hash = $this->implementation->hash($resource);

        $this->destroyResource($resource);

        return $this->formatHash($hash);
=======
        if ($destroy) {
            imagedestroy($resource);
        }

        if ($this->mode === self::HEXADECIMAL and is_int($hash)) {
            return dechex($hash);
        }

        return $hash;
>>>>>>> 20d1ee5d
    }

    /**
     * Compare 2 images and get the hamming distance.
     *
     * @param  mixed $resource1
     * @param  mixed $resource2
     * @return int
     */
    public function compare($resource1, $resource2)
    {
        $hash1 = $this->hash($resource1);
        $hash2 = $this->hash($resource2);

        return $this->distance($hash1, $hash2);
    }

    /**
     * Calculate the Hamming Distance.
     *
     * @param int $hash1
     * @param int $hash2
     */
    public function distance($hash1, $hash2)
    {
        if (extension_loaded('gmp')) {
            if ($this->mode === self::HEXADECIMAL) {
                $dh = gmp_hamdist('0x' . $hash1, '0x' . $hash2);
            } else {
                $dh = gmp_hamdist($hash1, $hash2);
            }
        } else {
            if ($this->mode === self::HEXADECIMAL) {
                $hash1 = hexdec($hash1);
                $hash2 = hexdec($hash2);
            }

            $dh = 0;
            for ($i = 0; $i < 64; $i++) {
                $k = (1 << $i);
                if (($hash1 & $k) !== ($hash2 & $k)) {
                    $dh++;
                }
            }
        }

        return $dh;
    }

    /**
     * Get a GD2 resource from file.
     *
     * @param  string   $file
     * @return resource
     */
    protected function loadImageResource($file)
    {
        if (is_resource($file)) {
            return $file;
        }

        try {
<<<<<<< HEAD
            return $this->createResource(file_get_contents($file));
        }
        catch (Exception $e)
        {
            throw new Exception("Unable to load file: $file");
        }
    }

    /**
     * Get a GD2 resource from string.
     *
     * @param string $data
     * @return resource
     */
    protected function createResource($data)
    {
        try
        {
            return imagecreatefromstring($data);
        }
        catch (Exception $e)
        {
            throw new Exception("Unable to create GD2 resource");
        }
    }

    /**
     * Destroy GD2 resource.
     *
     * @param resource $resource
     */
    protected function destroyResource($resource)
    {
        imagedestroy($resource);
    }

    /**
     * Format hash in hex.
     *
     * @param int $hash
     * @return string|int
     */
    protected function formatHash($hash)
    {
        return is_int($hash) ? dechex($hash) : $hash;
    }
=======
            return imagecreatefromstring(file_get_contents($file));
        } catch (Exception $e) {
            throw new Exception("Unable to load file: $file");
        }
    }
>>>>>>> 20d1ee5d
}<|MERGE_RESOLUTION|>--- conflicted
+++ resolved
@@ -38,13 +38,8 @@
     /**
      * Calculate a perceptual hash of an image file.
      *
-<<<<<<< HEAD
      * @param  mixed   $resource GD2 resource or filename
-     * @return string
-=======
-     * @param  mixed   $resource
      * @return int
->>>>>>> 20d1ee5d
      */
     public function hash($resource)
     {
@@ -57,9 +52,7 @@
 
         $hash = $this->implementation->hash($resource);
 
-<<<<<<< HEAD
-        if ($destroy)
-        {
+        if ($destroy) {
             $this->destroyResource($resource);
         }
 
@@ -81,17 +74,6 @@
         $this->destroyResource($resource);
 
         return $this->formatHash($hash);
-=======
-        if ($destroy) {
-            imagedestroy($resource);
-        }
-
-        if ($this->mode === self::HEXADECIMAL and is_int($hash)) {
-            return dechex($hash);
-        }
-
-        return $hash;
->>>>>>> 20d1ee5d
     }
 
     /**
@@ -154,7 +136,6 @@
         }
 
         try {
-<<<<<<< HEAD
             return $this->createResource(file_get_contents($file));
         }
         catch (Exception $e)
@@ -199,13 +180,6 @@
      */
     protected function formatHash($hash)
     {
-        return is_int($hash) ? dechex($hash) : $hash;
+        return $this->mode === static::HEXADECIMAL ? dechex($hash) : $hash;
     }
-=======
-            return imagecreatefromstring(file_get_contents($file));
-        } catch (Exception $e) {
-            throw new Exception("Unable to load file: $file");
-        }
-    }
->>>>>>> 20d1ee5d
 }